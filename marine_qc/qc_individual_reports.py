"""Module containing main QC functions which could be applied on a DataBundle."""

from __future__ import annotations

import math

import numpy as np

from .astronomical_geometry import sunangle
from .auxiliary import (
    ValueDatetimeType,
    ValueFloatType,
    ValueIntType,
    convert_units,
    failed,
    format_return_type,
    inspect_arrays,
    isvalid,
    passed,
    post_format_return_type,
    untestable,
)
from .external_clim import ClimFloatType, inspect_climatology
from .time_control import convert_date, day_in_year, get_month_lengths


@post_format_return_type(["value"])
@inspect_arrays(["value"])
def value_check(value: ValueFloatType) -> ValueIntType:
    """Check if a value is equal to None or numerically invalid (NaN).

    Parameters
    ----------
    value : float, None, sequence of float or None, 1D np.ndarray of float or pd.Series of float
        The input value(s) to be tested.
        Can be a scalar, sequence (e.g., list or tuple), a one-dimensional NumPy array, or a pandas Series.

    Returns
    -------
    Same type as input, but with integer values
        - Returns 1 (or array/sequence/Series of 1s) if the input value is None or numerically invalid (NaN)
        - Returns 0 (or array/sequence/Series of 0s) otherwise.
    """
    valid_mask = isvalid(value)
    result = np.where(valid_mask, passed, failed)

    return result


@post_format_return_type(["lat", "lon"])
@inspect_arrays(["lat", "lon"])
@convert_units(lat="degrees", lon="degrees")
def do_position_check(lat: ValueFloatType, lon: ValueFloatType) -> ValueIntType:
    """
    Perform the positional QC check on the report. Simple check to make sure that the latitude and longitude are
    within the bounds specified by the ICOADS documentation. Latitude is between -90 and 90. Longitude is between
    -180 and 360

    Parameters
    ----------
    lat : float, None, sequence of float or None, 1D np.ndarray of float or pd.Series of float
        Latitude(s) of observation in degrees.
        Can be a scalar, a sequence (e.g., list or tuple), a one-dimensional NumPy array, or a pandas Series.
    lon : float, None, sequence of float or None, 1D np.ndarray of float or pd.Series of float
        Longitude() of observation in degree.
        Can be a scalar, a sequence (e.g., list or tuple), a one-dimensional NumPy array, or a pandas Series.

    Returns
    -------
    Same type as input, but with integer values
        - Returns 2 (or array/sequence/Series of 2s) if either latitude or longitude is numerically invalid (None/NaN).
        - Returns 1 (or array/sequence/Series of 1s) if either latitude or longitude is out of the valid range.
        - Returns 0 (or array/sequence/Series of 0s) otherwise.
    """
    result = np.full(lat.shape, untestable, dtype=int)  # type: np.ndarray

    valid_indices = isvalid(lat) & isvalid(lon)

    cond_failed = np.full(lat.shape, True, dtype=bool)  # type: np.ndarray
    cond_failed[valid_indices] = (
        (lat[valid_indices] < -90)
        | (lat[valid_indices] > 90)
        | (lon[valid_indices] < -180)
        | (lon[valid_indices] > 360)
    )

    result[valid_indices & cond_failed] = failed
    result[valid_indices & ~cond_failed] = passed

    return result


@post_format_return_type(["date", "year"])
@convert_date(["year", "month", "day"])
@inspect_arrays(["year", "month", "day"])
def do_date_check(
    date: ValueDatetimeType = None,
    year: ValueIntType = None,
    month: ValueIntType = None,
    day: ValueIntType = None,
) -> ValueIntType:
    """
    Perform the date QC check on the report. Checks whether the given date or date components are valid.

    Parameters
    ----------
    date: datetime, None, sequence of datetime or None, 1D np.ndarray of datetime, or pd.Series of float, optional
        Date(s) of observation.
        Can be a scalar, a sequence (e.g., list or tuple), a one-dimensional NumPy array, or a pandas Series.
    year : int, None, sequence of int or None, 1D np.ndarray of int, or pd.Series of int, optional
        Year(s) of observation.
        Can be a scalar, a sequence (e.g., list or tuple), a one-dimensional NumPy array, or a pandas Series.
    month : int, None, sequence of int or None, 1D np.ndarray of int, or pd.Series of int, optional
        Month(s) of observation (1-12).
        Can be a scalar, a sequence (e.g., list or tuple), a one-dimensional NumPy array, or a pandas Series.
    day : int, None, sequence of int or None, 1D np.ndarray of int, or pd.series of int, optional
        Day(s) of observation.
        Can be a scalar, a sequence (e.g., list or tuple), a one-dimensional NumPy array, or a pandas Series.

    Returns
    -------
    Same type as input, but with integer values
        - Returns 2 (or array/sequence/Series of 2s) if any of year, month, or day is numerically invalid or None,
        - Returns 1 (or array/sequence/Series of 1s) if the date is not valid,
        - Returns 0 (or array/sequence/Series of 0s) otherwise.
    """
    result = np.full(year.shape, untestable, dtype=int)  # type: np.ndarray

    valid_indices = isvalid(year) & isvalid(month) & isvalid(day)

    for i in range(len(result)):
        if not valid_indices[i]:
            continue

        y_ = int(year[i])
        m_ = int(month[i])
        d_ = int(day[i])

        month_lengths = get_month_lengths(y_)

        if (
            (y_ > 2025)
            | (y_ < 1850)
            | (m_ < 1)
            | (m_ > 12)
            | (d_ < 1)
            | (d_ > month_lengths[m_ - 1])
        ):
            result[i] = failed
            continue
        result[i] = passed

    return result


@post_format_return_type(["date", "hour"])
@convert_date(["hour"])
@inspect_arrays(["hour"])
def do_time_check(
    date: ValueDatetimeType = None, hour: ValueFloatType = None
) -> ValueIntType:
    """
    Check that the time is valid i.e. in the range 0.0 to 23.99999...

    Parameters
    ----------
    date: datetime, None, sequence of datetime or None, 1D np.ndarray of datetime, or pd.Series of float, optional
        Date(s) of observation.
        Can be a scalar, a sequence (e.g., list or tuple), a one-dimensional NumPy array, or a pandas Series.
    hour: float, None, sequence of float or None, 1D np.ndarray of float, or pd.Series of float, optional
        Hour(s) of observation (minutes as decimal).
        Can be a scalar, a sequence (e.g., list or tuple), a one-dimensional NumPy array, or a pandas Series.

    Returns
    -------
    Same type as input, but with integer values
        - Returns 2 (or array/sequence/Series of 2s) if hour is numerically invalid or None,
        - Returns 1 (or array/sequence/Series of 1s) if hour is not a valid hour,
        - Returns 0 (or array/sequence/Series of 0s) otherwise.
    """
    result = np.full(hour.shape, untestable, dtype=int)  # type: np.ndarray

    valid_indices = isvalid(hour)

    cond_failed = np.full(hour.shape, True, dtype=bool)  # type: np.ndarray
    cond_failed[valid_indices] = (hour[valid_indices] >= 24) | (hour[valid_indices] < 0)

    result[valid_indices & cond_failed] = failed
    result[valid_indices & ~cond_failed] = passed

    return result


def _do_daytime_check(
    date, year, month, day, hour, lat, lon, time_since_sun_above_horizon, mode
):
    if mode not in ["day", "night"]:
        raise ValueError(f"mode: {mode} is not in valid list ['day', 'night']")

    p_check = do_position_check(lat, lon)
    p_check = np.atleast_1d(p_check)  # type: np.ndarray
    d_check = do_date_check(year=year, month=month, day=day)
    d_check = np.atleast_1d(d_check)  # type: np.ndarray
    t_check = do_time_check(hour=hour)
    t_check = np.atleast_1d(t_check)  # type: np.ndarray

    result = np.full(year.shape, untestable, dtype=int)  # type: np.ndarray

    if mode == "day":
        _failed = failed
        _passed = passed
    else:
        _failed = passed
        _passed = failed

    for i in range(len(year)):
        if failed in [p_check[i], d_check[i], t_check[i]]:
            result[i] = failed
            continue
        if (
            (p_check[i] == untestable)
            or (d_check[i] == untestable)
            or (t_check[i] == untestable)
        ):
            continue

        lat_ = lat[i]
        lon_ = lon[i]
        y_ = int(year[i])
        m_ = int(month[i])
        d_ = int(day[i])
        h_ = hour[i]
        y2 = y_
        d2 = dayinyear(y_, m_, d_)
        h2 = math.floor(h_)
        m2 = (h_ - h2) * 60.0

        # go back one hour and test if the sun was above the horizon
        if time_since_sun_above_horizon is not None:
            h2 = h2 - time_since_sun_above_horizon
        if h2 < 0:
            h2 = h2 + 24.0
            d2 = d2 - 1
            if d2 <= 0:
                y2 = y2 - 1
                d2 = dayinyear(y2, 12, 31)

        lat2 = lat_
        lon2 = lon_
        if lat_ == 0:
            lat2 = 0.0001
        if lon_ == 0:
            lon2 = 0.0001

        _azimuth, elevation, _rta, _hra, _sid, _dec = sunangle(
            y2, d2, h2, m2, 0, 0, 0, lat2, lon2
        )

        if elevation > 0:
            result[i] = _passed
            continue

        result[i] = _failed

    return result


@post_format_return_type(["date", "year"])
@convert_date(["year", "month", "day", "hour"])
@inspect_arrays(["year", "month", "day", "hour", "lat", "lon"])
@convert_units(lat="degrees", lon="degrees")
def do_day_check(
    date: ValueDatetimeType = None,
    year: ValueIntType = None,
    month: ValueIntType = None,
    day: ValueIntType = None,
    hour: ValueFloatType = None,
    lat: ValueFloatType = None,
    lon: ValueFloatType = None,
    time_since_sun_above_horizon: float | None = None,
) -> ValueIntType:
    """Determine if the sun was above the horizon an hour ago based on date, time, and position.

    This "day" test is used to classify Marine Air Temperature (MAT) measurements as either
    Night MAT (NMAT) or Day MAT, accounting for solar heating biases. It calculates the sun's
    elevation using the `sunangle` function, offset by the specified time since sun above horizon.

    Parameters
    ----------
    date: datetime, None, sequence of datetime or None, 1D np.ndarray of datetime, or pd.Series of float, optional
        Date(s) of observation.
        Can be a scalar, a sequence (e.g., list or tuple), a one-dimensional NumPy array, or a pandas Series.
    year : int, None, sequence of int or None, 1D np.ndarray of int, or pd.Series of int, optional
        Year(s) of observation.
        Can be a scalar, a sequence (e.g., list or tuple), a one-dimensional NumPy array, or a pandas Series.
    month : int, None, sequence of int or None, 1D np.ndarray of int, or pd.Series of int, optional
        Month(s) of observation (1-12).
        Can be a scalar, a sequence (e.g., list or tuple), a one-dimensional NumPy array, or a pandas Series.
    day : int, None, sequence of int or None, 1D np.ndarray of int, or pd.series of int, optional
        Day(s) of observation.
        Can be a scalar, a sequence (e.g., list or tuple), a one-dimensional NumPy array, or a pandas Series.
    hour : float, None, sequence of float or None, 1D np.ndarray of float, or pd.Series of float, optional
        Hour(s) of observation (minutes as decimal).
        Can be a scalar, a sequence (e.g., list or tuple), a one-dimensional NumPy array, or a pandas Series.
    lat : float, None, sequence of float or None, 1D np.ndarray of float or pd.Series of float
        Latitude(s) of observation in degrees.
        Can be a scalar, a sequence (e.g., list or tuple), a one-dimensional NumPy array, or a pandas Series.
    lon : float, None, sequence of float or None, 1D np.ndarray of float or pd.Series of float
        Longitude() of observation in degree.
        Can be a scalar, a sequence (e.g., list or tuple), a one-dimensional NumPy array, or a pandas Series.
    time_since_sun_above_horizon : float
        Maximum time sun can have been above horizon (or below) to still count as night. Original QC test had this set
        to 1.0 i.e. it was night between one hour after sundown and one hour after sunrise.

    Returns
    -------
    Same type as input, but with integer values
        - Returns 2 (or array/sequence/Series of 2s) if any of do_position_check, do_date_check, or do_time_check
          returns 2.
        - Returns 1 (or array/sequence/Series of 1s) if any of do_position_check, do_date_check, or do_time_check
          returns 1 or if it is night (sun below horizon an hour ago).
        - Returns 0 if it is day (sun above horizon an hour ago).

    Note
    ----
    In previous versions, ``time_since_sun_above_horizon`` has the default value 1.0 as one hour is used as a
    definition of "day" for marine air temperature QC. Solar heating biases were considered to be negligible mmore
    than one hour after sunset and up to one hour after sunrise.
    """
    return _do_daytime_check(
        date, year, month, day, hour, lat, lon, time_since_sun_above_horizon, mode="day"
    )

<<<<<<< HEAD
        lat_ = lat[i]
        lon_ = lon[i]
        y_ = int(year[i])
        m_ = int(month[i])
        d_ = int(day[i])
        h_ = hour[i]
        y2 = y_
        d2 = day_in_year(y_, m_, d_)
        h2 = math.floor(h_)
        m2 = (h_ - h2) * 60.0

        # go back one hour and test if the sun was above the horizon
        if time_since_sun_above_horizon is not None:
            h2 = h2 - time_since_sun_above_horizon
        if h2 < 0:
            h2 = h2 + 24.0
            d2 = d2 - 1
            if d2 <= 0:
                y2 = y2 - 1
                d2 = day_in_year(y2, 12, 31)
=======

@post_format_return_type(["date", "year"])
@convert_date(["year", "month", "day", "hour"])
@inspect_arrays(["year", "month", "day", "hour", "lat", "lon"])
@convert_units(lat="degrees", lon="degrees")
def do_night_check(
    date: ValueDatetimeType = None,
    year: ValueIntType = None,
    month: ValueIntType = None,
    day: ValueIntType = None,
    hour: ValueFloatType = None,
    lat: ValueFloatType = None,
    lon: ValueFloatType = None,
    time_since_sun_above_horizon: float | None = None,
) -> ValueIntType:
    """Determine if the sun was below the horizon an hour ago based on date, time, and position.
>>>>>>> d4aa8cae

    This "night" test is used to classify Marine Air Temperature (MAT) measurements as either
    Night MAT (NMAT) or Day MAT, accounting for solar heating biases. It calculates the sun's
    elevation using the `sunangle` function, offset by the specified time since sun above horizon.

    Parameters
    ----------
    date: datetime, None, sequence of datetime or None, 1D np.ndarray of datetime, or pd.Series of float, optional
        Date(s) of observation.
        Can be a scalar, a sequence (e.g., list or tuple), a one-dimensional NumPy array, or a pandas Series.
    year : int, None, sequence of int or None, 1D np.ndarray of int, or pd.Series of int, optional
        Year(s) of observation.
        Can be a scalar, a sequence (e.g., list or tuple), a one-dimensional NumPy array, or a pandas Series.
    month : int, None, sequence of int or None, 1D np.ndarray of int, or pd.Series of int, optional
        Month(s) of observation (1-12).
        Can be a scalar, a sequence (e.g., list or tuple), a one-dimensional NumPy array, or a pandas Series.
    day : int, None, sequence of int or None, 1D np.ndarray of int, or pd.series of int, optional
        Day(s) of observation.
        Can be a scalar, a sequence (e.g., list or tuple), a one-dimensional NumPy array, or a pandas Series.
    hour : float, None, sequence of float or None, 1D np.ndarray of float, or pd.Series of float, optional
        Hour(s) of observation (minutes as decimal).
        Can be a scalar, a sequence (e.g., list or tuple), a one-dimensional NumPy array, or a pandas Series.
    lat : float, None, sequence of float or None, 1D np.ndarray of float or pd.Series of float
        Latitude(s) of observation in degrees.
        Can be a scalar, a sequence (e.g., list or tuple), a one-dimensional NumPy array, or a pandas Series.
    lon : float, None, sequence of float or None, 1D np.ndarray of float or pd.Series of float
        Longitude() of observation in degree.
        Can be a scalar, a sequence (e.g., list or tuple), a one-dimensional NumPy array, or a pandas Series.
    time_since_sun_above_horizon : float
        Maximum time sun can have been above horizon (or below) to still count as night. Original QC test had this set
        to 1.0 i.e. it was night between one hour after sundown and one hour after sunrise.

    Returns
    -------
    Same type as input, but with integer values
        - Returns 2 (or array/sequence/Series of 2s) if any of do_position_check, do_date_check, or do_time_check
          returns 2.
        - Returns 1 (or array/sequence/Series of 1s) if any of do_position_check, do_date_check, or do_time_check
          returns 1 or if it is day (sun above horizon an hour ago).
        - Returns 0 if it is night (sun below horizon an hour ago).

    Note
    ----
    In previous versions, ``time_since_sun_above_horizon`` has the default value 1.0 as one hour is used as a
    definition of "day" for marine air temperature QC. Solar heating biases were considered to be negligible mmore
    than one hour after sunset and up to one hour after sunrise.

    See Also
    --------
    do_day_check: Determine if the sun was above the horizon an hour ago based on date, time, and position.
    """
    return _do_daytime_check(
        date,
        year,
        month,
        day,
        hour,
        lat,
        lon,
        time_since_sun_above_horizon,
        mode="night",
    )


def do_missing_value_check(value: ValueFloatType) -> ValueIntType:
    """Check if a value is equal to None or numerically invalid (NaN).

    Parameters
    ----------
    value : float, None, sequence of float or None, 1D np.ndarray of float or pd.Series of float
        The input value(s) to be tested.
        Can be a scalar, sequence (e.g., list or tuple), a one-dimensional NumPy array, or a pandas Series.

    Returns
    -------
    Same type as input, but with integer values
        - Returns 1 (or array/sequence/Series of 1s) if the input value is None or numerically invalid (NaN)
        - Returns 0 (or array/sequence/Series of 0s) otherwise.
    """
    return value_check(value)


@inspect_climatology("climatology")
def do_missing_value_clim_check(climatology: ClimFloatType, **kwargs) -> ValueIntType:
    """Check if a climatological value is equal to None or numerically invalid (NaN).

    Parameters
    ----------
    climatology : float, None, sequence of float or None, 1D np.ndarray of float, pd.Series of float or Climatology
        The input climatological value(s) to be tested.
        Can be a scalar, sequence (e.g., list or tuple), a one-dimensional NumPy array, or a pandas Series.

    Returns
    -------
    Same type as input, but with integer values
        - Returns 1 (or array/sequence/Series of 1s) if the input value is None or numerically invalid (NaN)
        - Returns 0 (or array/sequence/Series of 0s) otherwise.

    Note
    ----
    If `climatology` is a Climatology object, pass `lon` and `lat` and `date`, or `month` and `day`, as keyword
    arguments to extract the relevant climatological value.
    """
    return value_check(climatology)


@post_format_return_type(["value"])
@inspect_arrays(["value"])
@convert_units(value="unknown", limits="unknown")
def do_hard_limit_check(
    value: ValueFloatType,
    limits: tuple[float, float],
) -> ValueIntType:
    """Check if a value is outside specified limits.

    Parameters
    ----------
    value: float, None, sequence of float or None, 1D np.ndarray of float or pd.Series of float
        The value(s) to be tested against the limits.
        Can be a scalar, a sequence (e.g., list or tuple), a one-dimensional NumPy array, or a pandas Series.
    limits: tuple of float
        A tuple of two floats representing the lower and upper limit.

    Returns
    -------
    Same type as input, but with integer values
        - Returns 2 (or array/sequence/Series of 2s) if the upper limit is less than or equal
          to the lower limit, or if the input is invalid (None or NaN).
        - Returns 1 (or array/sequence/Series of 1s) if value(s) are outside the specified limits.
        - Returns 0 (or array/sequence/Series of 0s) if value(s) are within limits.
    """
    result = np.full(value.shape, untestable, dtype=int)  # type: np.ndarray

    if limits[1] <= limits[0]:
        return format_return_type(result, value)

    valid_indices = isvalid(value)

    cond_passed = np.full(value.shape, True, dtype=bool)  # type: np.ndarray
    cond_passed[valid_indices] = (limits[0] <= value[valid_indices]) & (
        value[valid_indices] <= limits[1]
    )

    result[valid_indices & cond_passed] = passed
    result[valid_indices & ~cond_passed] = failed

    return result


@post_format_return_type(["value"])
@inspect_arrays(["value", "climatology"])
@convert_units(value="unknown", climatology="unknown")
@inspect_climatology("climatology", optional="standard_deviation")
def do_climatology_check(
    value: ValueFloatType,
    climatology: ClimFloatType,
    maximum_anomaly: float,
    standard_deviation: ValueFloatType = "default",
    standard_deviation_limits: tuple[float, float] | None = None,
    lowbar: float | None = None,
) -> ValueIntType:
    """
    Climatology check to compare a value with a climatological average within specified anomaly limits.
    This check supports optional parameters to customize the comparison.

    If ``standard_deviation`` is provided, the value is converted into a standardised anomaly. Optionally,
    if ``standard deviation`` is outside the range specified by ``standard_deviation_limits`` then
    ``standard_deviation`` is set to whichever of the lower or upper limits is closest.
    If ``lowbar`` is provided, the anomaly must be greater than ``lowbar`` to fail regardless of ``standard_deviation``.

    Parameters
    ----------
    value: float, None, sequence of float or None, 1D np.ndarray of float or pd.Series of float
        Value(s) to be compared to climatology.
        Can be a scalar, a sequence (e.g., list or tuple), a one-dimensional NumPy array, or a pandas Series.
    climatology : float, None, sequence of float or None, 1D np.ndarray of float, pd.Series of float or Climatology
        The climatological average(s) to which the values(s) will be compared.
        Can be a scalar, a sequence (e.g., list or tuple), a one-dimensional NumPy array, or a pandas Series.
    maximum_anomaly: float
        Largest allowed anomaly.
        If ``standard_deviation`` is provided, this is interpreted as the largest allowed standardised anomaly.
    standard_deviation: float, None, sequence of float or None, 1D np.ndarray of float or pd.Series of float,
        default: "default"
        The standard deviation(s) used to standardise the anomaly
        If set to "default", it is internally treated as 1.0.
        Can be a scalar, a sequence (e.g., list or tuple), a one-dimensional NumPy array, or a pandas Series.
    standard_deviation_limits: tuple of float, optional
        A tuple of two floats representing the upper and lower limits for standard deviation used in the check.
    lowbar: float, optional
        The anomaly must be greater than lowbar to fail regardless of standard deviation.

    Returns
    -------
    Same type as input, but with integer values
        - Returns 2 (or array/sequence/Series of 2s) if `standard_deviation_limits[1]` is less than or equal to
          `standard_deviation_limits[0]`, or if `maximum_anomaly` is less than or equal to 0, or if any of
          `value`, `climate_normal`, or `standard_deviation` is numerically invalid (None or NaN).
        - Returns 1 (or array/sequence/Series of 1s) if the difference is outside the specified range.
        - Returns 0 (or array/sequence/Series of 0s) otherwise.

    Note
    ----
    If either `climatology` or `standard_deviation` is a Climatology object, pass `lon` and `lat` and `date`, or
    `month` and `day`, as keyword arguments to extract the relevant climatological value(s).
    """
    if climatology.ndim == 0:
        climatology = np.full_like(value, climatology)  # type: np.ndarray

    if isinstance(standard_deviation, str) and standard_deviation == "default":
        standard_deviation = np.full(value.shape, 1.0, dtype=float)
    standard_deviation = np.atleast_1d(standard_deviation)  # type: np.ndarray

    result = np.full(value.shape, untestable, dtype=int)  # type: np.ndarray

    if maximum_anomaly is None or maximum_anomaly <= 0:
        return format_return_type(result, value)

    if standard_deviation_limits is None:
        standard_deviation_limits = (0, np.inf)
    elif standard_deviation_limits[1] <= standard_deviation_limits[0]:
        return format_return_type(result, value)

    valid_indices = (
        isvalid(value)
        & isvalid(climatology)
        & isvalid(maximum_anomaly)
        & isvalid(standard_deviation)
    )
    standard_deviation[valid_indices] = np.clip(
        standard_deviation[valid_indices],
        standard_deviation_limits[0],
        standard_deviation_limits[1],
    )

    climate_diff = np.zeros_like(value)  # type: np.ndarray

    climate_diff[valid_indices] = np.abs(
        value[valid_indices] - climatology[valid_indices]
    )

    if lowbar is None:
        low_check = np.ones(value.shape, dtype=bool)  # type: np.ndarray
    else:
        low_check = climate_diff > lowbar

    cond_failed = np.full(value.shape, False, dtype=bool)  # type: np.ndarray
    cond_failed[valid_indices] = (
        climate_diff[valid_indices] / standard_deviation[valid_indices]
        > maximum_anomaly
    ) & low_check[valid_indices]

    result[valid_indices & cond_failed] = failed
    result[valid_indices & ~cond_failed] = passed

    return result


@post_format_return_type(["dpt", "at2"])
@inspect_arrays(["dpt", "at2"])
@convert_units(dpt="K", at2="K")
def do_supersaturation_check(dpt: ValueFloatType, at2: ValueFloatType) -> ValueIntType:
    """
    Perform the super saturation check. Check if a valid dewpoint temperature is greater than a valid air temperature

    Parameters
    ----------
    dpt : float, None, sequence of float or None, 1D np.ndarray of float or pd.Series of float
        Dewpoint temperature value(s).
        Can be a scalar, a sequence (e.g., list or tuple), a one-dimensional NumPy array, or a pandas Series.
    at2 : float, None, sequence of float or None, 1D np.ndarray of float or pd.Series of float
        Air temperature values(s).
        Can be a scalar, a sequence (e.g., list or tuple), a one-dimensional NumPy array, or a pandas Series.

    Returns
    -------
    Same type as input, but with integer values
        - Returns 2 (or array/sequence/Series of 2s) if either dpt or at2 is invalid (None or NaN).
        - Returns 1 (or array/sequence/Series of 1s) if supersaturation is detected,
        - Returns 0 (or array/sequence/Series of 0s) otherwise.
    """
    result = np.full(dpt.shape, untestable, dtype=int)  # type: np.ndarray

    valid_indices = isvalid(dpt) & isvalid(at2)

    cond_failed = np.full(dpt.shape, True, dtype=bool)  # type: np.ndarray
    cond_failed[valid_indices] = dpt[valid_indices] > at2[valid_indices]

    result[valid_indices & cond_failed] = failed
    result[valid_indices & ~cond_failed] = passed

    return result


@post_format_return_type(["sst"])
@inspect_arrays(["sst"])
@convert_units(sst="K", freezing_point="K")
def do_sst_freeze_check(
    sst: ValueFloatType,
    freezing_point: float,
    freeze_check_n_sigma: float | None = "default",
    sst_uncertainty: float | None = "default",
) -> ValueIntType:
    """Compare an input SST to see if it is above freezing.

    This is a simple freezing point check made slightly more complex. We want to check if a
    measurement of SST is above freezing, but there are two problems. First, the freezing point
    can vary from place to place depending on the salinity of the water. Second, there is uncertainty
    in SST measurements. If we place a hard cut-off at -1.8, then we are likely to bias the average
    of many measurements too high when they are near the freezing point - observational error will
    push the measurements randomly higher and lower, and this test will trim out the lower tail, thus
    biasing the result. The inclusion of an SST uncertainty parameter *might* mitigate that, and we allow
    that possibility here.

    Parameters
    ----------
    sst : float, None, sequence of float or None, 1D np.ndarray of float or pd.series of float
        Input sea-surface temperature value(s) to be checked.
        Can be a scalar, a sequence (e.g., list or tuple), a one-dimensional NumPy array, or a pandas Series.
    freezing_point : float, optional
        The freezing point of the water.
    freeze_check_n_sigma : float, optional, default: "default"
        Number of uncertainty standard deviations that sea surface temperature can be
        below the freezing point before the QC check fails.
    sst_uncertainty : float, optional, default: "default"
        the uncertainty in the SST value

    Returns
    -------
    Same type as input, but with integer values
        - Returns 2 (or array/sequence/Series of 2s) if any of `sst`, `freezing_point`, `sst_uncertainty`,
          or `n_sigma` is numerically invalid (None or NaN).
        - Returns 1 (or array/sequence/Series of 1s) if `sst` is below `freezing_point` by more than
          `n_sigma` times `sst_uncertainty`.
        - Returns 0 (or array/sequence/Series of 0s) otherwise.

    Note
    ----
    In previous versions, some parameters had default values:

        * ``sst_uncertainty``: 0.0
        * ``freezing_point``: -1.80
        * ``n_sigma``: 2.0
    """
    result = np.full(sst.shape, untestable, dtype=int)  # type: np.ndarray

    if (
        not isvalid(sst_uncertainty)
        or not isvalid(freezing_point)
        or not isvalid(freeze_check_n_sigma)
    ):
        return result

    valid_sst = isvalid(sst)

    if freeze_check_n_sigma == "default":
        freeze_check_n_sigma = 0.0

    if sst_uncertainty == "default":
        sst_uncertainty = 0.0

    cond_failed = np.full(sst.shape, True, dtype=bool)  # type: np.ndarray
    cond_failed[valid_sst] = sst[valid_sst] < (
        freezing_point - freeze_check_n_sigma * sst_uncertainty
    )

    result[valid_sst & cond_failed] = failed
    result[valid_sst & ~cond_failed] = passed

    return result


@post_format_return_type(["wind_speed", "wind_direction"])
@inspect_arrays(["wind_speed", "wind_direction"])
def do_wind_consistency_check(
    wind_speed: ValueFloatType, wind_direction: ValueFloatType
) -> ValueIntType:
    """
    Test to compare windspeed to winddirection.

    Parameters
    ----------
    wind_speed : float, None, sequence of float or None, 1D np.ndarray of float or pd.series of float
        Wind speed value(s).
        Can be a scalar, a sequence (e.g., list or tuple), a one-dimensional NumPy array, or a pandas Series.
    wind_direction : float, None, sequence of float or None, 1D np.ndarray of float or pd.series of float
        Wind direction value(s).
        Can be a scalar, a sequence (e.g., list or tuple), a one-dimensional NumPy array, or a pandas Series.

    Returns
    -------
    Same type as input, but with integer values
        - Returns 2 (or array/sequence/Series of 2s) if either wind_speed or wind_direction is invalid (None or NaN).
        - Returns 1 (or array/sequence/Series of 1s) if wind_speed and wind_direction are inconsistent,
        - Returns 0 (or array/sequence/Series of 0s) otherwise.
    """
    result = np.full(wind_speed.shape, untestable, dtype=int)  # type: np.ndarray

    valid_indices = isvalid(wind_speed) & isvalid(wind_direction)

    cond_failed = np.full(wind_speed.shape, True, dtype=bool)  # type: np.ndarray
    cond_failed[valid_indices] = (
        (wind_speed[valid_indices] == 0) & (wind_direction[valid_indices] != 0)
    ) | ((wind_speed[valid_indices] != 0) & (wind_direction[valid_indices] == 0))

    result[valid_indices & cond_failed] = failed
    result[valid_indices & ~cond_failed] = passed

    return result<|MERGE_RESOLUTION|>--- conflicted
+++ resolved
@@ -331,28 +331,6 @@
         date, year, month, day, hour, lat, lon, time_since_sun_above_horizon, mode="day"
     )
 
-<<<<<<< HEAD
-        lat_ = lat[i]
-        lon_ = lon[i]
-        y_ = int(year[i])
-        m_ = int(month[i])
-        d_ = int(day[i])
-        h_ = hour[i]
-        y2 = y_
-        d2 = day_in_year(y_, m_, d_)
-        h2 = math.floor(h_)
-        m2 = (h_ - h2) * 60.0
-
-        # go back one hour and test if the sun was above the horizon
-        if time_since_sun_above_horizon is not None:
-            h2 = h2 - time_since_sun_above_horizon
-        if h2 < 0:
-            h2 = h2 + 24.0
-            d2 = d2 - 1
-            if d2 <= 0:
-                y2 = y2 - 1
-                d2 = day_in_year(y2, 12, 31)
-=======
 
 @post_format_return_type(["date", "year"])
 @convert_date(["year", "month", "day", "hour"])
@@ -369,7 +347,6 @@
     time_since_sun_above_horizon: float | None = None,
 ) -> ValueIntType:
     """Determine if the sun was below the horizon an hour ago based on date, time, and position.
->>>>>>> d4aa8cae
 
     This "night" test is used to classify Marine Air Temperature (MAT) measurements as either
     Night MAT (NMAT) or Day MAT, accounting for solar heating biases. It calculates the sun's
